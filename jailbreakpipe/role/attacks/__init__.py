--- conflicted
+++ resolved
@@ -10,12 +10,7 @@
 from jailbreakpipe.role.attacks.base import BaseAttacker, BaseAttackerConfig
 from jailbreakpipe.role.attacks.transfer import TransferAttacker, TransferAttackerConfig
 from jailbreakpipe.role.attacks.rewrite import RewriteAttacker, RewriteAttackerConfig
-<<<<<<< HEAD
-from jailbreakpipe.role.attacks.art_prompt import ArtPromptAttacker, ArtPromptAttackerConfig
-from jailbreakpipe.role.attacks.advprompter import AdvprompterAttacker,AdvprompterAttackerConfig
-=======
 from jailbreakpipe.role.attacks.pair import PairAttacker, PairAttackerConfig
->>>>>>> ea97a3b3
 from jailbreakpipe.role.attacks.attacker_registry import create_attacker, ATTACKERS
 from jailbreakpipe.role.attacks.gcg import GCGAttacker, GCGAttackerConfig
 from jailbreakpipe.role.attacks.tap import TAPAttacker, TAPAttackerConfig
@@ -29,17 +24,10 @@
     "TransferAttackerConfig",
     "RewriteAttacker",
     "RewriteAttackerConfig",
-<<<<<<< HEAD
-    "ArtPromptAttacker",
-    "ArtPromptAttackerConfig",
-    "AdvprompterAttacker",
-    "AdvprompterAttackerConfig",
-=======
     "PairAttacker",
     "PairAttackerConfig",
     "GCGAttacker",
     "GCGAttackerConfig",
->>>>>>> ea97a3b3
     "create_attacker",
     "TAPAttacker",
     "TAPAttackerConfig",
