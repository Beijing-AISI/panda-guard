# encoding: utf-8
# Author    : Floyed<Floyed_Shen@outlook.com>
# Datetime  : 2024/8/31 20:57
# User      : yu
# Product   : PyCharm
# Project   : jailbreak-pipeline
# File      : __init__.py.py
# explain   :

from jailbreakpipe.role.attacks.base import BaseAttacker, BaseAttackerConfig
from jailbreakpipe.role.attacks.transfer import TransferAttacker, TransferAttackerConfig
from jailbreakpipe.role.attacks.rewrite import RewriteAttacker, RewriteAttackerConfig
from jailbreakpipe.role.attacks.pair import PairAttacker, PairAttackerConfig
from jailbreakpipe.role.attacks.attacker_registry import create_attacker, ATTACKERS
from jailbreakpipe.role.attacks.gcg import GCGAttacker, GCGAttackerConfig
from jailbreakpipe.role.attacks.tap import TAPAttacker, TAPAttackerConfig

from jailbreakpipe.role.attacks.art_prompt import ArtPromptAttacker, ArtPromptAttackerConfig
from jailbreakpipe.role.attacks.autodan.autodan import AutoDanAttacker, AutoDanAttackerConfig
from jailbreakpipe.role.attacks.gptfuzz import GPTFuzzAttacker, GPTFuzzAttackerConfig
<<<<<<< HEAD
from jailbreakpipe.role.attacks.cold import ColdAttacker, ColdAttackerConfig
from jailbreakpipe.role.attacks.renellm import ReNeLLMAttacker, ReNeLLMAttackerConfig
=======
from jailbreakpipe.role.attacks.random_search import RandomSearchAttacker, RandomSearchConfig

>>>>>>> 3bc84b02

__all__ = [
    "BaseAttacker",
    "BaseAttackerConfig",
    "TransferAttacker",
    "TransferAttackerConfig",
    "RewriteAttacker",
    "RewriteAttackerConfig",
    "PairAttacker",
    "PairAttackerConfig",
    "GCGAttacker",
    "GCGAttackerConfig",
    "create_attacker",
    "TAPAttacker",
    "TAPAttackerConfig",
    "ArtPromptAttacker",
    "ArtPromptAttackerConfig",
    "AutoDanAttacker",
    "AutoDanAttackerConfig",
    "GPTFuzzAttacker",
    "GPTFuzzAttackerConfig",
<<<<<<< HEAD
    "ColdAttacker",
    "ColdAttackerConfig",
    "ReNeLLMAttacker",
    "ReNeLLMAttackerConfig"
=======
    "RandomSearchAttacker",
    "RandomSearchConfig",
>>>>>>> 3bc84b02
]<|MERGE_RESOLUTION|>--- conflicted
+++ resolved
@@ -18,13 +18,9 @@
 from jailbreakpipe.role.attacks.art_prompt import ArtPromptAttacker, ArtPromptAttackerConfig
 from jailbreakpipe.role.attacks.autodan.autodan import AutoDanAttacker, AutoDanAttackerConfig
 from jailbreakpipe.role.attacks.gptfuzz import GPTFuzzAttacker, GPTFuzzAttackerConfig
-<<<<<<< HEAD
 from jailbreakpipe.role.attacks.cold import ColdAttacker, ColdAttackerConfig
 from jailbreakpipe.role.attacks.renellm import ReNeLLMAttacker, ReNeLLMAttackerConfig
-=======
 from jailbreakpipe.role.attacks.random_search import RandomSearchAttacker, RandomSearchConfig
-
->>>>>>> 3bc84b02
 
 __all__ = [
     "BaseAttacker",
@@ -46,13 +42,10 @@
     "AutoDanAttackerConfig",
     "GPTFuzzAttacker",
     "GPTFuzzAttackerConfig",
-<<<<<<< HEAD
     "ColdAttacker",
     "ColdAttackerConfig",
     "ReNeLLMAttacker",
-    "ReNeLLMAttackerConfig"
-=======
+    "ReNeLLMAttackerConfig",
     "RandomSearchAttacker",
     "RandomSearchConfig",
->>>>>>> 3bc84b02
 ]